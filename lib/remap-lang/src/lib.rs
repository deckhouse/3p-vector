mod error;
mod object;
mod operator;
<<<<<<< HEAD
=======
mod parser;
mod path;
>>>>>>> 3c0f84fa
mod program;
mod runtime;
mod test_util;
mod type_def;

pub mod expression;
pub mod function;
pub mod prelude;
pub mod state;
pub mod value;
pub mod parser;

pub use error::{Error, RemapError};
pub use expression::{Expr, Expression};
pub use function::{Function, Parameter};
pub use object::Object;
pub use operator::Operator;
pub use path::{Field, Path, Segment};
pub use program::{Program, TypeConstraint};
pub use runtime::Runtime;
pub use type_def::TypeDef;
pub use value::Value;

pub use paste::paste;

pub type Result<T> = std::result::Result<T, Error>;

#[cfg(test)]
mod tests {
    use super::*;
    use crate::function::ArgumentList;
    use crate::map;

    #[test]
    fn it_works() {
        #[rustfmt::skip]
        let cases = vec![
            (r#".foo = null || "bar""#, Ok(()), Ok("bar".into())),
            (r#"$foo = null || "bar""#, Ok(()), Ok("bar".into())),
            (r#".qux == .quux"#, Ok(()), Ok(true.into())),
            (
                r#"if "foo" { "bar" }"#,
                Ok(()),
                Err(r#"remap error: value error: expected "boolean", got "string""#),
            ),
            (r#".foo = (null || "bar")"#, Ok(()), Ok("bar".into())),
            (r#"!false"#, Ok(()), Ok(true.into())),
            (r#"!!false"#, Ok(()), Ok(false.into())),
            (r#"!!!true"#, Ok(()), Ok(false.into())),
            (r#"if true { "yes" } else { "no" }"#, Ok(()), Ok("yes".into())),
            // (
            //     r#".a.b.(c | d) == .e."f.g"[2].(h | i)"#,
            //     Ok(Value::Boolean(false)),
            // ),
            ("$bar = true\n.foo = $bar", Ok(()), Ok(Value::Boolean(true))),
            (
                r#"{
                    $foo = "foo"
                    .foo = $foo + "bar"
                    .foo
                }"#,
                Ok(()),
                Ok("foobar".into()),
            ),
            (
                r#"
                    .foo = false
                    false || (.foo = true) && true
                    .foo
                "#,
                Ok(()),
                Ok(true.into()),
            ),
            (r#"if false { 1 }"#, Ok(()), Ok(Value::Null)),
            (r#"if true { 1 }"#, Ok(()), Ok(1.into())),
            (r#"if false { 1 } else { 2 }"#, Ok(()), Ok(2.into())),
            (r#"if false { 1 } else if false { 2 }"#, Ok(()), Ok(Value::Null)),
            (r#"if false { 1 } else if true { 2 }"#, Ok(()), Ok(2.into())),
            (
                r#"if false { 1 } else if false { 2 } else { 3 }"#,
                Ok(()), Ok(3.into()),
            ),
            (
                r#"if false { 1 } else if true { 2 } else { 3 }"#,
                Ok(()), Ok(2.into()),
            ),
            (
                r#"if false { 1 } else if false { 2 } else if false { 3 }"#,
                Ok(()), Ok(Value::Null),
            ),
            (
                r#"if false { 1 } else if false { 2 } else if true { 3 }"#,
                Ok(()), Ok(3.into()),
            ),
            (
                r#"if false { 1 } else if true { 2 } else if false { 3 } else { 4 }"#,
                Ok(()), Ok(2.into()),
            ),
            (
                r#"if false { 1 } else if false { 2 } else if false { 3 } else { 4 }"#,
                Ok(()), Ok(4.into()),
            ),
            (
                r#"regex_printer(/escaped\/forward slash/)"#,
                Ok(()), Ok("regex: escaped/forward slash".into()),
            ),
            (
                r#"enum_validator("foo")"#,
                Ok(()),
                Ok("valid: foo".into()),
            ),
            (
                r#"enum_validator("bar")"#,
                Ok(()),
                Ok("valid: bar".into()),
            ),
            (
                r#"enum_validator("baz")"#,
                Err("remap error: function error: unknown enum variant: baz, must be one of: foo, bar"),
                Ok(().into()),
            ),
            (r#"false || true"#, Ok(()), Ok(true.into())),
            (r#"false || false"#, Ok(()), Ok(false.into())),
            (r#"true || false"#, Ok(()), Ok(true.into())),
            (r#"true || true"#, Ok(()), Ok(true.into())),
            (r#"false || "foo""#, Ok(()), Ok("foo".into())),
            (r#""foo" || false"#, Ok(()), Ok("foo".into())),
            (r#"null || false"#, Ok(()), Ok(false.into())),
            (r#"false || null"#, Ok(()), Ok(().into())),
            (r#"null || "foo""#, Ok(()), Ok("foo".into())),
            (r#". = .foo"#, Ok(()), Ok(map!["bar": "baz", "qux": Value::Array(vec![1.into(), 2.into(), map!["quux": true].into()])].into())),
            (r#"."#, Ok(()), Ok(map!["foo": map!["bar": "baz", "qux": Value::Array(vec![1.into(), 2.into(), map!["quux": true].into()])]].into())),
            (r#" . "#, Ok(()), Ok(map!["foo": map!["bar": "baz", "qux": Value::Array(vec![1.into(), 2.into(), map!["quux": true].into()])]].into())),
            (r#".foo"#, Ok(()), Ok(map!["bar": "baz", "qux": Value::Array(vec![1.into(), 2.into(), map!["quux": true].into()])].into())),
            (r#".foo.qux[0]"#, Ok(()), Ok(1.into())),
            (r#".foo.bar"#, Ok(()), Ok("baz".into())),
            (r#".(nope | foo)"#, Ok(()), Ok(map!["bar": "baz", "qux": Value::Array(vec![1.into(), 2.into(), map!["quux": true].into()])].into())),
            (r#".(foo | nope)"#, Ok(()), Ok(map!["bar": "baz", "qux": Value::Array(vec![1.into(), 2.into(), map!["quux": true].into()])].into())),
            (r#".(nope | foo).bar"#, Ok(()), Ok("baz".into())),
            (r#".foo.(nope | bar)"#, Ok(()), Ok("baz".into())),
            (r#".foo.(nope | no)"#, Ok(()), Ok(().into())),
            (r#".foo.(nope | qux)[1]"#, Ok(()), Ok(2.into())),
            (
                r#"
                    .foo.bar.(bar1 | bar2).baz[2] = "qux"
                    .foo
                "#,
                Ok(()),
                Ok(map![
                    "bar": map![
                        "bar2": map![
                            "baz": vec![
                                Value::Null,
                                Value::Null,
                                "qux".into(),
                            ],
                        ],
                    ],
                    "qux": Value::Array(vec![1.into(), 2.into(), map!["quux": true].into()]),
                ].into()),
            ),
            (
                r#"
                    .foo.bar = "baz"
                    $foo = .foo
                    .foo.bar
                "#,
                Ok(()),
                Ok("baz".into()),
            ),
            ("$foo = .foo\n$foo.bar", Ok(()), Ok("baz".into())),
            ("$foo = .foo.qux\n$foo[1]", Ok(()), Ok(2.into())),
            ("$foo = .foo.qux\n$foo[2].quux", Ok(()), Ok(true.into())),
            (
                "$foo[0] = true",
                Err(r#"remap error: parser error: path in variable assignment unsupported, use "$foo" without ".[0]""#),
                Ok(().into()),
            ),
            (r#"["foo", "bar", "baz"]"#, Ok(()), Ok(vec!["foo", "bar", "baz"].into())),
            (
                r#"
                    .foo = [
                        "foo",
                        5,
                        ["bar"],
                    ]
                    .foo
                "#,
                Ok(()),
                Ok(vec!["foo".into(), 5.into(), Value::Array(vec!["bar".into()])].into()),
            ),
            (
                r#"array_printer(["foo", /bar/, 5, ["baz", 4.2], true, /qu+x/])"#,
                Ok(()),
                Ok(vec![
                    r#"Bytes(b"foo")"#,
                    r#"Regex(bar)"#,
                    r#"Integer(5)"#,
                    r#"[Bytes(b"baz"), Float(4.2)]"#,
                    r#"Boolean(true)"#,
                    r#"Regex(qu+x)"#,
                ].into()),
            ),
            (
                r#"
                    .foo = ["foo", "bar"]
                    array_printer(.foo)
                "#,
                Err("remap error: unexpected expression: expected Array, got Path"),
                Ok(().into()),
            ),
            (
                r#"enum_list_validator(["foo"])"#,
                Ok(()),
                Ok(r#"valid: ["foo"]"#.into()),
            ),
            (
                r#"enum_list_validator(["bar", "foo"])"#,
                Ok(()),
                Ok(r#"valid: ["bar", "foo"]"#.into()),
            ),
            (
                r#"enum_list_validator(["qux"])"#,
                Err("remap error: function error: unknown enum variant: qux, must be one of: foo, bar, baz"),
                Ok(().into()),
            ),
            (
                r#"enum_list_validator("qux")"#,
                Err("remap error: unexpected expression: expected Array, got Literal"),
                Ok(().into()),
            ),
        ];

        for (script, compile_expected, runtime_expected) in cases {
            let program = Program::new(
                script,
                &[
                    Box::new(test_functions::RegexPrinter),
                    Box::new(test_functions::EnumValidator),
                    Box::new(test_functions::EnumListValidator),
                    Box::new(test_functions::ArrayPrinter),
                ],
                None,
            );

            assert_eq!(
                program.as_ref().map(|_| ()).map_err(|e| e.to_string()),
                compile_expected.map_err(|e: &str| e.to_string())
            );

            if program.is_err() && compile_expected.is_err() {
                continue;
            }

            let program = program.unwrap();
            let mut runtime = Runtime::new(state::Program::default());
            let mut event: Value = map![
                "foo":
                    map![
                        "bar": "baz",
                        "qux": Value::Array(vec![
                            1.into(),
                            2.into(),
                            map![
                                "quux": true,
                            ].into(),
                        ]),
                    ],
            ]
            .into();

            let result = runtime
                .execute(&mut event, &program)
                .map_err(|e| e.to_string());

            assert_eq!(result, runtime_expected.map_err(|e: &str| e.to_string()));
        }
    }

    mod test_functions {
        use super::*;
        use crate::expression::Array;

        #[derive(Debug, Clone)]
        pub(super) struct EnumValidator;
        impl Function for EnumValidator {
            fn identifier(&self) -> &'static str {
                "enum_validator"
            }

            fn compile(&self, mut arguments: ArgumentList) -> Result<Box<dyn Expression>> {
                Ok(Box::new(EnumValidatorFn(
                    arguments.required_enum("value", &["foo", "bar"])?,
                )))
            }

            fn parameters(&self) -> &'static [Parameter] {
                &[Parameter {
                    keyword: "value",
                    accepts: |_| true,
                    required: true,
                }]
            }
        }

        #[derive(Debug, Clone)]
        struct EnumValidatorFn(String);
        impl Expression for EnumValidatorFn {
            fn execute(&self, _: &mut state::Program, _: &mut dyn Object) -> Result<Value> {
                Ok(format!("valid: {}", self.0).into())
            }

            fn type_def(&self, _: &state::Compiler) -> TypeDef {
                TypeDef::default()
            }
        }

        #[derive(Debug, Clone)]
        pub(super) struct RegexPrinter;
        impl Function for RegexPrinter {
            fn identifier(&self) -> &'static str {
                "regex_printer"
            }

            fn compile(&self, mut arguments: ArgumentList) -> Result<Box<dyn Expression>> {
                Ok(Box::new(RegexPrinterFn(
                    arguments
                        .required_literal("value")?
                        .into_value()
                        .try_regex()?,
                )))
            }

            fn parameters(&self) -> &'static [Parameter] {
                &[Parameter {
                    keyword: "value",
                    accepts: |_| true,
                    required: true,
                }]
            }
        }

        #[derive(Debug, Clone)]
        struct RegexPrinterFn(regex::Regex);
        impl Expression for RegexPrinterFn {
            fn execute(&self, _: &mut state::Program, _: &mut dyn Object) -> Result<Value> {
                Ok(format!("regex: {:?}", self.0).into())
            }

            fn type_def(&self, _: &state::Compiler) -> TypeDef {
                TypeDef::default()
            }
        }

        #[derive(Debug, Clone)]
        pub(super) struct ArrayPrinter;
        impl Function for ArrayPrinter {
            fn identifier(&self) -> &'static str {
                "array_printer"
            }

            fn compile(&self, mut arguments: ArgumentList) -> Result<Box<dyn Expression>> {
                Ok(Box::new(ArrayPrinterFn(arguments.required_array("value")?)))
            }

            fn parameters(&self) -> &'static [Parameter] {
                &[Parameter {
                    keyword: "value",
                    accepts: |_| true,
                    required: true,
                }]
            }
        }

        #[derive(Debug, Clone)]
        struct ArrayPrinterFn(Array);
        impl Expression for ArrayPrinterFn {
            fn execute(&self, _: &mut state::Program, _: &mut dyn Object) -> Result<Value> {
                Ok(self
                    .0
                    .clone()
                    .into_iter()
                    .map(|v| format!("{:?}", v))
                    .collect::<Vec<_>>()
                    .into())
            }

            fn type_def(&self, _: &state::Compiler) -> TypeDef {
                TypeDef::default()
            }
        }

        #[derive(Debug, Clone)]
        pub(super) struct EnumListValidator;
        impl Function for EnumListValidator {
            fn identifier(&self) -> &'static str {
                "enum_list_validator"
            }

            fn compile(&self, mut arguments: ArgumentList) -> Result<Box<dyn Expression>> {
                Ok(Box::new(EnumListValidatorFn(
                    arguments.required_enum_list("value", &["foo", "bar", "baz"])?,
                )))
            }

            fn parameters(&self) -> &'static [Parameter] {
                &[Parameter {
                    keyword: "value",
                    accepts: |_| true,
                    required: true,
                }]
            }
        }

        #[derive(Debug, Clone)]
        struct EnumListValidatorFn(Vec<String>);
        impl Expression for EnumListValidatorFn {
            fn execute(&self, _: &mut state::Program, _: &mut dyn Object) -> Result<Value> {
                Ok(format!("valid: {:?}", self.0).into())
            }

            fn type_def(&self, _: &state::Compiler) -> TypeDef {
                TypeDef::default()
            }
        }
    }
}<|MERGE_RESOLUTION|>--- conflicted
+++ resolved
@@ -1,11 +1,7 @@
 mod error;
 mod object;
 mod operator;
-<<<<<<< HEAD
-=======
-mod parser;
 mod path;
->>>>>>> 3c0f84fa
 mod program;
 mod runtime;
 mod test_util;
