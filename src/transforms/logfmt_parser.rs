--- conflicted
+++ resolved
@@ -1,15 +1,10 @@
 use crate::{
-<<<<<<< HEAD
-    config::{DataType, TransformConfig, TransformContext, TransformDescription},
+    config::{DataType, TransformConfig, TransformDescription},
     event::{Event, LookupBuf, Lookup, Value},
-=======
-    config::{DataType, TransformConfig, TransformDescription},
-    event::{Event, Value},
     internal_events::{
         LogfmtParserConversionFailed, LogfmtParserEventProcessed, LogfmtParserMissingField,
     },
     transforms::{FunctionTransform, Transform},
->>>>>>> fae73712
     types::{parse_conversion_map, Conversion},
 };
 use serde::{Deserialize, Serialize};
@@ -90,19 +85,10 @@
                             event.as_mut_log().insert(key, value);
                         }
                         Err(error) => {
-<<<<<<< HEAD
-                            debug!(
-                                message = "Could not convert types.",
-                                %key,
-                                %error,
-                                rate_limit_secs = 30
-                            );
-=======
                             emit!(LogfmtParserConversionFailed {
                                 name: key.as_ref(),
                                 error
                             });
->>>>>>> fae73712
                         }
                     }
                 } else {
