use crate::{
    buffers::Acker,
    conditions,
    event::Metric,
    shutdown::ShutdownSignal,
    sinks::{self, util::UriSerde},
    sources, transforms, Pipeline,
};
use async_trait::async_trait;
use component::ComponentDescription;
use indexmap::IndexMap; // IndexMap preserves insertion order, allowing us to output errors in the same order they are present in the file
use serde::{Deserialize, Serialize};
use shared::TimeZone;
use snafu::{ResultExt, Snafu};
use std::collections::{HashMap, HashSet};
use std::fmt::{self, Display, Formatter};
use std::fs::DirBuilder;
use std::hash::Hash;
use std::net::SocketAddr;
use std::path::PathBuf;

pub mod api;
mod builder;
pub mod codec;
mod compiler;
pub mod component;
mod diff;
pub mod format;
mod loading;
pub mod provider;
mod unit_test;
mod validation;
mod vars;
pub mod watcher;

pub use builder::ConfigBuilder;
pub use diff::ConfigDiff;
pub use format::{Format, FormatHint};
pub use loading::{
    load, load_builder_from_paths, load_from_paths, load_from_paths_with_provider, load_from_str,
    merge_path_lists, process_paths, CONFIG_PATHS,
};
pub use unit_test::build_unit_tests_main as build_unit_tests;
pub use validation::warnings;
pub use vector_core::config::{log_schema, LogSchema};

/// Loads Log Schema from configurations and sets global schema.
/// Once this is done, configurations can be correctly loaded using
/// configured log schema defaults.
/// If deny is set, will panic if schema has already been set.
pub fn init_log_schema(
    config_paths: &[(PathBuf, FormatHint)],
    deny_if_set: bool,
) -> Result<(), Vec<String>> {
    vector_core::config::init_log_schema(
        || {
            let (builder, _) = load_builder_from_paths(config_paths)?;
            Ok(builder.global.log_schema)
        },
        deny_if_set,
    )
}

#[derive(Debug, Default)]
pub struct Config {
    pub global: GlobalOptions,
    #[cfg(feature = "api")]
    pub api: api::Options,
    pub healthchecks: HealthcheckOptions,
    pub sources: IndexMap<String, SourceOuter>,
    pub sinks: IndexMap<String, SinkOuter>,
    pub transforms: IndexMap<String, TransformOuter>,
    tests: Vec<TestDefinition>,
    expansions: IndexMap<String, Vec<String>>,
}

#[derive(Clone, Debug, Default, Deserialize, Serialize, PartialEq)]
#[serde(default)]
pub struct GlobalOptions {
    #[serde(default = "default_data_dir")]
    pub data_dir: Option<PathBuf>,
    #[serde(skip_serializing_if = "crate::serde::skip_serializing_if_default")]
    pub log_schema: LogSchema,
    #[serde(skip_serializing_if = "crate::serde::skip_serializing_if_default")]
    pub timezone: TimeZone,
}

pub fn default_data_dir() -> Option<PathBuf> {
    Some(PathBuf::from("/var/lib/vector/"))
}

#[derive(Debug, Snafu)]
pub enum DataDirError {
    #[snafu(display("data_dir option required, but not given here or globally"))]
    MissingDataDir,
    #[snafu(display("data_dir {:?} does not exist", data_dir))]
    DoesNotExist { data_dir: PathBuf },
    #[snafu(display("data_dir {:?} is not writable", data_dir))]
    NotWritable { data_dir: PathBuf },
    #[snafu(display(
        "Could not create subdirectory {:?} inside of data dir {:?}: {}",
        subdir,
        data_dir,
        source
    ))]
    CouldNotCreate {
        subdir: PathBuf,
        data_dir: PathBuf,
        source: std::io::Error,
    },
}

impl GlobalOptions {
    /// Resolve the `data_dir` option in either the global or local
    /// config, and validate that it exists and is writable.
    pub fn resolve_and_validate_data_dir(
        &self,
        local_data_dir: Option<&PathBuf>,
    ) -> crate::Result<PathBuf> {
        let data_dir = local_data_dir
            .or_else(|| self.data_dir.as_ref())
            .ok_or(DataDirError::MissingDataDir)
            .map_err(Box::new)?
            .to_path_buf();
        if !data_dir.exists() {
            return Err(DataDirError::DoesNotExist { data_dir }.into());
        }
        let readonly = std::fs::metadata(&data_dir)
            .map(|meta| meta.permissions().readonly())
            .unwrap_or(true);
        if readonly {
            return Err(DataDirError::NotWritable { data_dir }.into());
        }
        Ok(data_dir)
    }

    /// Resolve the `data_dir` option using
    /// `resolve_and_validate_data_dir` and then ensure a named
    /// subdirectory exists.
    pub fn resolve_and_make_data_subdir(
        &self,
        local: Option<&PathBuf>,
        subdir: &str,
    ) -> crate::Result<PathBuf> {
        let data_dir = self.resolve_and_validate_data_dir(local)?;

        let mut data_subdir = data_dir.clone();
        data_subdir.push(subdir);

        DirBuilder::new()
            .recursive(true)
            .create(&data_subdir)
            .with_context(|| CouldNotCreate { subdir, data_dir })?;
        Ok(data_subdir)
    }
}

#[derive(Debug, Clone, Copy, Deserialize, Serialize)]
#[serde(default)]
pub struct HealthcheckOptions {
    pub enabled: bool,
    pub require_healthy: bool,
}

impl HealthcheckOptions {
    pub fn set_require_healthy(&mut self, require_healthy: impl Into<Option<bool>>) {
        if let Some(require_healthy) = require_healthy.into() {
            self.require_healthy = require_healthy;
        }
    }

    fn merge(&mut self, other: Self) {
        self.enabled &= other.enabled;
        self.require_healthy |= other.require_healthy;
    }
}

impl Default for HealthcheckOptions {
    fn default() -> Self {
        Self {
            enabled: true,
            require_healthy: false,
        }
    }
}

#[derive(Debug, Clone, PartialEq, Copy)]
pub enum DataType {
    Any,
    Log,
    Metric,
}

pub trait GenerateConfig {
    fn generate_config() -> toml::Value;
}

#[macro_export]
macro_rules! impl_generate_config_from_default {
    ($type:ty) => {
        impl $crate::config::GenerateConfig for $type {
            fn generate_config() -> toml::Value {
                toml::Value::try_from(&Self::default()).unwrap()
            }
        }
    };
}

<<<<<<< HEAD
#[derive(Deserialize, Serialize, Debug)]
pub struct SourceOuter {
    #[serde(flatten)]
    pub codecs: codec::CodecsConfig,
    #[serde(flatten)]
    pub inner: Box<dyn SourceConfig>,
}

impl SourceOuter {
    pub fn new(codecs: codec::CodecsConfig, inner: Box<dyn SourceConfig>) -> Self {
        Self { codecs, inner }
    }

    pub async fn build(&self, cx: SourceContext) -> crate::Result<sources::Source> {
        self.inner.build(cx).await
    }

    pub fn output_type(&self) -> DataType {
        self.inner.output_type()
    }

    pub fn source_type(&self) -> &'static str {
        self.inner.source_type()
    }

    pub fn resources(&self) -> Vec<Resource> {
        self.inner.resources()
=======
#[derive(Debug, Deserialize, Serialize)]
pub struct SourceOuter {
    #[serde(default = "default_acknowledgements")]
    pub acknowledgements: bool,
    #[serde(flatten)]
    pub(super) inner: Box<dyn SourceConfig>,
}

fn default_acknowledgements() -> bool {
    true
}

impl SourceOuter {
    pub(crate) fn new(source: impl SourceConfig + 'static) -> Self {
        Self {
            acknowledgements: default_acknowledgements(),
            inner: Box::new(source),
        }
>>>>>>> 2e3ed8f3
    }
}

#[async_trait]
#[typetag::serde(tag = "type")]
pub trait SourceConfig: core::fmt::Debug + Send + Sync {
    async fn build(&self, cx: SourceContext) -> crate::Result<sources::Source>;

    fn output_type(&self) -> DataType;

    fn source_type(&self) -> &'static str;

    /// Resources that the source is using.
    fn resources(&self) -> Vec<Resource> {
        Vec::new()
    }
}

pub struct SourceContext {
    pub name: String,
    pub globals: GlobalOptions,
    pub shutdown: ShutdownSignal,
    pub out: Pipeline,
    pub acknowledgements: bool,
}

impl SourceContext {
    #[cfg(test)]
    pub fn new_shutdown(
        name: &str,
        out: Pipeline,
    ) -> (Self, crate::shutdown::SourceShutdownCoordinator) {
        let mut shutdown = crate::shutdown::SourceShutdownCoordinator::default();
        let (shutdown_signal, _) = shutdown.register_source(name);
        (
            Self {
                name: name.into(),
                globals: GlobalOptions::default(),
                shutdown: shutdown_signal,
                out,
                acknowledgements: default_acknowledgements(),
            },
            shutdown,
        )
    }

    #[cfg(test)]
    pub fn new_test(out: Pipeline) -> Self {
        Self {
            name: "default".into(),
            globals: GlobalOptions::default(),
            shutdown: ShutdownSignal::noop(),
            out,
            acknowledgements: default_acknowledgements(),
        }
    }
}

pub type SourceDescription = ComponentDescription<Box<dyn SourceConfig>>;

inventory::collect!(SourceDescription);

#[derive(Deserialize, Serialize, Debug)]
pub struct SinkOuter {
    pub inputs: Vec<String>,

    // We are accepting this option for backward compatibility.
    healthcheck_uri: Option<UriSerde>,

    // We are accepting bool for backward compatibility.
    #[serde(deserialize_with = "crate::serde::bool_or_struct")]
    #[serde(default)]
    healthcheck: SinkHealthcheckOptions,

    #[serde(default)]
    pub buffer: crate::buffers::BufferConfig,

    #[serde(flatten)]
    pub inner: Box<dyn SinkConfig>,
}

impl SinkOuter {
    pub fn new(inputs: Vec<String>, inner: Box<dyn SinkConfig>) -> Self {
        SinkOuter {
            buffer: Default::default(),
            healthcheck: SinkHealthcheckOptions::default(),
            healthcheck_uri: None,
            inner,
            inputs,
        }
    }

    pub fn resources(&self, name: &str) -> Vec<Resource> {
        let mut resources = self.inner.resources();
        resources.append(&mut self.buffer.resources(name));
        resources
    }

    pub fn healthcheck(&self) -> SinkHealthcheckOptions {
        if self.healthcheck_uri.is_some() && self.healthcheck.uri.is_some() {
            warn!("Both `healthcheck.uri` and `healthcheck_uri` options are specified. Using value of `healthcheck.uri`.")
        } else if self.healthcheck_uri.is_some() {
            warn!("`healthcheck_uri` option has been deprecated, use `healthcheck.uri` instead. ")
        }
        SinkHealthcheckOptions {
            uri: self
                .healthcheck
                .uri
                .clone()
                .or_else(|| self.healthcheck_uri.clone()),
            ..self.healthcheck.clone()
        }
    }
}

#[derive(Deserialize, Serialize, Debug, Clone)]
#[serde(default)]
pub struct SinkHealthcheckOptions {
    pub enabled: bool,
    pub uri: Option<UriSerde>,
}

impl Default for SinkHealthcheckOptions {
    fn default() -> Self {
        Self {
            enabled: true,
            uri: None,
        }
    }
}

impl From<bool> for SinkHealthcheckOptions {
    fn from(enabled: bool) -> Self {
        Self { enabled, uri: None }
    }
}

impl From<UriSerde> for SinkHealthcheckOptions {
    fn from(uri: UriSerde) -> Self {
        Self {
            enabled: true,
            uri: Some(uri),
        }
    }
}

#[async_trait]
#[typetag::serde(tag = "type")]
pub trait SinkConfig: core::fmt::Debug + Send + Sync {
    async fn build(
        &self,
        cx: SinkContext,
    ) -> crate::Result<(sinks::VectorSink, sinks::Healthcheck)>;

    fn input_type(&self) -> DataType;

    fn sink_type(&self) -> &'static str;

    /// Resources that the sink is using.
    fn resources(&self) -> Vec<Resource> {
        Vec::new()
    }
}

#[derive(Debug, Clone)]
pub struct SinkContext {
    pub(super) acker: Acker,
    pub(super) healthcheck: SinkHealthcheckOptions,
    pub(super) globals: GlobalOptions,
}

impl SinkContext {
    #[cfg(test)]
    pub fn new_test() -> Self {
        Self {
            acker: Acker::Null,
            healthcheck: SinkHealthcheckOptions::default(),
            globals: GlobalOptions::default(),
        }
    }

    pub fn acker(&self) -> Acker {
        self.acker.clone()
    }

    pub fn globals(&self) -> &GlobalOptions {
        &self.globals
    }
}

pub type SinkDescription = ComponentDescription<Box<dyn SinkConfig>>;

inventory::collect!(SinkDescription);

#[derive(Deserialize, Serialize, Debug)]
pub struct TransformOuter {
    pub inputs: Vec<String>,
    #[serde(flatten)]
    pub inner: Box<dyn TransformConfig>,
}

#[async_trait]
#[typetag::serde(tag = "type")]
pub trait TransformConfig: core::fmt::Debug + Send + Sync + dyn_clone::DynClone {
    async fn build(&self, globals: &GlobalOptions) -> crate::Result<transforms::Transform>;

    fn input_type(&self) -> DataType;

    fn output_type(&self) -> DataType;

    fn transform_type(&self) -> &'static str;

    /// Allows a transform configuration to expand itself into multiple "child"
    /// transformations to replace it. This allows a transform to act as a macro
    /// for various patterns.
    fn expand(&mut self) -> crate::Result<Option<IndexMap<String, Box<dyn TransformConfig>>>> {
        Ok(None)
    }
}

dyn_clone::clone_trait_object!(TransformConfig);

pub type TransformDescription = ComponentDescription<Box<dyn TransformConfig>>;

inventory::collect!(TransformDescription);

/// Unique thing, like port, of which only one owner can be.
#[derive(Clone, Debug, Eq, PartialEq, Hash, Ord, PartialOrd)]
pub enum Resource {
    Port(SocketAddr, Protocol),
    SystemFdOffset(usize),
    Stdin,
    DiskBuffer(String),
}

#[derive(Clone, Debug, Eq, PartialEq, Hash, Ord, PartialOrd, Copy)]
pub enum Protocol {
    Tcp,
    Udp,
}

impl Resource {
    pub fn tcp(addr: SocketAddr) -> Self {
        Self::Port(addr, Protocol::Tcp)
    }

    pub fn udp(addr: SocketAddr) -> Self {
        Self::Port(addr, Protocol::Udp)
    }

    /// From given components returns all that have a resource conflict with any other component.
    pub fn conflicts<K: Eq + Hash + Clone>(
        components: impl IntoIterator<Item = (K, Vec<Resource>)>,
    ) -> HashMap<Resource, HashSet<K>> {
        let mut resource_map = HashMap::<Resource, HashSet<K>>::new();
        let mut unspecified = Vec::new();

        // Find equality based conflicts
        for (key, resources) in components {
            for resource in resources {
                if let Resource::Port(address, protocol) = &resource {
                    if address.ip().is_unspecified() {
                        unspecified.push((key.clone(), address.port(), *protocol));
                    }
                }

                resource_map
                    .entry(resource)
                    .or_default()
                    .insert(key.clone());
            }
        }

        // Port with unspecified address will bind to all network interfaces
        // so we have to check for all Port resources if they share the same
        // port.
        for (key, port, protocol0) in unspecified {
            for (resource, components) in resource_map.iter_mut() {
                if let Resource::Port(address, protocol) = resource {
                    if address.port() == port && &protocol0 == protocol {
                        components.insert(key.clone());
                    }
                }
            }
        }

        resource_map.retain(|_, components| components.len() > 1);

        resource_map
    }
}

impl Display for Protocol {
    fn fmt(&self, fmt: &mut Formatter<'_>) -> Result<(), fmt::Error> {
        match self {
            Protocol::Udp => write!(fmt, "udp"),
            Protocol::Tcp => write!(fmt, "tcp"),
        }
    }
}

impl Display for Resource {
    fn fmt(&self, fmt: &mut Formatter<'_>) -> Result<(), fmt::Error> {
        match self {
            Resource::Port(address, protocol) => write!(fmt, "{} {}", protocol, address),
            Resource::SystemFdOffset(offset) => write!(fmt, "systemd {}th socket", offset + 1),
            Resource::Stdin => write!(fmt, "stdin"),
            Resource::DiskBuffer(name) => write!(fmt, "disk buffer {:?}", name),
        }
    }
}

#[derive(Deserialize, Serialize, Debug)]
#[serde(deny_unknown_fields)]
pub struct TestDefinition {
    pub name: String,
    pub input: Option<TestInput>,
    #[serde(default)]
    pub inputs: Vec<TestInput>,
    #[serde(default)]
    pub outputs: Vec<TestOutput>,
    #[serde(default)]
    pub no_outputs_from: Vec<String>,
}

#[derive(Deserialize, Serialize, Debug)]
#[serde(untagged)]
pub enum TestInputValue {
    String(String),
    Integer(i64),
    Float(f64),
    Boolean(bool),
}

#[derive(Deserialize, Serialize, Debug)]
#[serde(deny_unknown_fields)]
pub struct TestInput {
    pub insert_at: String,
    #[serde(default = "default_test_input_type", rename = "type")]
    pub type_str: String,
    pub value: Option<String>,
    pub log_fields: Option<IndexMap<String, TestInputValue>>,
    pub metric: Option<Metric>,
}

fn default_test_input_type() -> String {
    "raw".to_string()
}

#[derive(Deserialize, Serialize, Debug)]
#[serde(deny_unknown_fields)]
pub struct TestOutput {
    pub extract_from: String,
    pub conditions: Option<Vec<conditions::AnyCondition>>,
}

impl Config {
    pub fn builder() -> builder::ConfigBuilder {
        Default::default()
    }

    /// Expand a logical component name (i.e. from the config file) into the names of the
    /// components it was expanded to as part of the macro process. Does not check that the
    /// identifier is otherwise valid.
    pub fn get_inputs(&self, identifier: &str) -> Vec<String> {
        self.expansions
            .get(identifier)
            .cloned()
            .unwrap_or_else(|| vec![String::from(identifier)])
    }
}

#[cfg(all(
    test,
    feature = "sources-file",
    feature = "sinks-console",
    feature = "transforms-json_parser"
))]
mod test {
    use super::{builder::ConfigBuilder, format, load_from_str, Format};
    use indoc::indoc;
    use std::path::PathBuf;

    #[test]
    fn default_data_dir() {
        let config = load_from_str(
            indoc! {r#"
                [sources.in]
                  type = "file"
                  include = ["/var/log/messages"]

                [sinks.out]
                  type = "console"
                  inputs = ["in"]
                  encoding = "json"
            "#},
            Some(Format::Toml),
        )
        .unwrap();

        assert_eq!(
            Some(PathBuf::from("/var/lib/vector")),
            config.global.data_dir
        )
    }

    #[test]
    fn default_schema() {
        let config = load_from_str(
            indoc! {r#"
                [sources.in]
                  type = "file"
                  include = ["/var/log/messages"]

                [sinks.out]
                  type = "console"
                  inputs = ["in"]
                  encoding = "json"
            "#},
            Some(Format::Toml),
        )
        .unwrap();

        assert_eq!("host", config.global.log_schema.host_key().to_string());
        assert_eq!(
            "message",
            config.global.log_schema.message_key().to_string()
        );
        assert_eq!(
            "timestamp",
            config.global.log_schema.timestamp_key().to_string()
        );
    }

    #[test]
    fn custom_schema() {
        let config = load_from_str(
            indoc! {r#"
                [log_schema]
                  host_key = "this"
                  message_key = "that"
                  timestamp_key = "then"

                [sources.in]
                  type = "file"
                  include = ["/var/log/messages"]

                [sinks.out]
                  type = "console"
                  inputs = ["in"]
                  encoding = "json"
            "#},
            Some(Format::Toml),
        )
        .unwrap();

        assert_eq!("this", config.global.log_schema.host_key().to_string());
        assert_eq!("that", config.global.log_schema.message_key().to_string());
        assert_eq!("then", config.global.log_schema.timestamp_key().to_string());
    }

    #[test]
    fn config_append() {
        let mut config: ConfigBuilder = format::deserialize(
            indoc! {r#"
                [sources.in]
                  type = "file"
                  include = ["/var/log/messages"]

                [sinks.out]
                  type = "console"
                  inputs = ["in"]
                  encoding = "json"
            "#},
            Some(Format::Toml),
        )
        .unwrap();

        assert_eq!(
            config.append(
                format::deserialize(
                    indoc! {r#"
                        data_dir = "/foobar"

                        [transforms.foo]
                          type = "json_parser"
                          inputs = [ "in" ]

                        [[tests]]
                          name = "check_simple_log"
                          [tests.input]
                            insert_at = "foo"
                            type = "raw"
                            value = "2019-11-28T12:00:00+00:00 info Sorry, I'm busy this week Cecil"
                          [[tests.outputs]]
                            extract_from = "foo"
                            [[tests.outputs.conditions]]
                              type = "check_fields"
                              "message.equals" = "Sorry, I'm busy this week Cecil"
                    "#},
                    Some(Format::Toml),
                )
                .unwrap()
            ),
            Ok(())
        );

        assert_eq!(Some(PathBuf::from("/foobar")), config.global.data_dir);
        assert!(config.sources.contains_key("in"));
        assert!(config.sinks.contains_key("out"));
        assert!(config.transforms.contains_key("foo"));
        assert_eq!(config.tests.len(), 1);
    }

    #[test]
    fn config_append_collisions() {
        let mut config: ConfigBuilder = format::deserialize(
            indoc! {r#"
                [sources.in]
                  type = "file"
                  include = ["/var/log/messages"]

                [sinks.out]
                  type = "console"
                  inputs = ["in"]
                  encoding = "json"
            "#},
            Some(Format::Toml),
        )
        .unwrap();

        assert_eq!(
            config.append(
                format::deserialize(
                    indoc! {r#"
                        [sources.in]
                          type = "file"
                          include = ["/var/log/messages"]

                        [transforms.foo]
                          type = "json_parser"
                          inputs = [ "in" ]

                        [sinks.out]
                          type = "console"
                          inputs = ["in"]
                          encoding = "json"
                    "#},
                    Some(Format::Toml),
                )
                .unwrap()
            ),
            Err(vec![
                "duplicate source name found: in".into(),
                "duplicate sink name found: out".into(),
            ])
        );
    }
}

#[cfg(all(test, feature = "sources-stdin", feature = "sinks-console"))]
mod resource_tests {
    use super::{load_from_str, Format, Resource};
    use indoc::indoc;
    use std::collections::{HashMap, HashSet};
    use std::net::{Ipv4Addr, SocketAddr};

    fn localhost(port: u16) -> Resource {
        Resource::tcp(SocketAddr::new(Ipv4Addr::LOCALHOST.into(), port))
    }

    fn hashmap(conflicts: Vec<(Resource, Vec<&str>)>) -> HashMap<Resource, HashSet<&str>> {
        conflicts
            .into_iter()
            .map(|(key, values)| (key, values.into_iter().collect()))
            .collect()
    }

    #[test]
    fn valid() {
        let components = vec![
            ("sink_0", vec![localhost(0)]),
            ("sink_1", vec![localhost(1)]),
            ("sink_2", vec![localhost(2)]),
        ];
        let conflicting = Resource::conflicts(components);
        assert_eq!(conflicting, HashMap::new());
    }

    #[test]
    fn conflicting_pair() {
        let components = vec![
            ("sink_0", vec![localhost(0)]),
            ("sink_1", vec![localhost(2)]),
            ("sink_2", vec![localhost(2)]),
        ];
        let conflicting = Resource::conflicts(components);
        assert_eq!(
            conflicting,
            hashmap(vec![(localhost(2), vec!["sink_1", "sink_2"])])
        );
    }

    #[test]
    fn conflicting_multi() {
        let components = vec![
            ("sink_0", vec![localhost(0)]),
            ("sink_1", vec![localhost(2), localhost(0)]),
            ("sink_2", vec![localhost(2)]),
        ];
        let conflicting = Resource::conflicts(components);
        assert_eq!(
            conflicting,
            hashmap(vec![
                (localhost(0), vec!["sink_0", "sink_1"]),
                (localhost(2), vec!["sink_1", "sink_2"])
            ])
        );
    }

    #[test]
    fn different_network_interface() {
        let components = vec![
            ("sink_0", vec![localhost(0)]),
            (
                "sink_1",
                vec![Resource::tcp(SocketAddr::new(
                    Ipv4Addr::new(127, 0, 0, 2).into(),
                    0,
                ))],
            ),
        ];
        let conflicting = Resource::conflicts(components);
        assert_eq!(conflicting, HashMap::new());
    }

    #[test]
    fn unspecified_network_interface() {
        let components = vec![
            ("sink_0", vec![localhost(0)]),
            (
                "sink_1",
                vec![Resource::tcp(SocketAddr::new(
                    Ipv4Addr::UNSPECIFIED.into(),
                    0,
                ))],
            ),
        ];
        let conflicting = Resource::conflicts(components);
        assert_eq!(
            conflicting,
            hashmap(vec![(localhost(0), vec!["sink_0", "sink_1"])])
        );
    }

    #[test]
    fn different_protocol() {
        let components = vec![
            (
                "sink_0",
                vec![Resource::tcp(SocketAddr::new(
                    Ipv4Addr::LOCALHOST.into(),
                    0,
                ))],
            ),
            (
                "sink_1",
                vec![Resource::udp(SocketAddr::new(
                    Ipv4Addr::LOCALHOST.into(),
                    0,
                ))],
            ),
        ];
        let conflicting = Resource::conflicts(components);
        assert_eq!(conflicting, HashMap::new());
    }

    #[test]
    fn config_conflict_detected() {
        assert!(load_from_str(
            indoc! {r#"
                [sources.in0]
                  type = "stdin"

                [sources.in1]
                  type = "stdin"

                [sinks.out]
                  type = "console"
                  inputs = ["in0","in1"]
                  encoding = "json"
            "#},
            Some(Format::Toml),
        )
        .is_err());
    }
}<|MERGE_RESOLUTION|>--- conflicted
+++ resolved
@@ -206,37 +206,10 @@
     };
 }
 
-<<<<<<< HEAD
-#[derive(Deserialize, Serialize, Debug)]
+#[derive(Debug, Deserialize, Serialize)]
 pub struct SourceOuter {
     #[serde(flatten)]
     pub codecs: codec::CodecsConfig,
-    #[serde(flatten)]
-    pub inner: Box<dyn SourceConfig>,
-}
-
-impl SourceOuter {
-    pub fn new(codecs: codec::CodecsConfig, inner: Box<dyn SourceConfig>) -> Self {
-        Self { codecs, inner }
-    }
-
-    pub async fn build(&self, cx: SourceContext) -> crate::Result<sources::Source> {
-        self.inner.build(cx).await
-    }
-
-    pub fn output_type(&self) -> DataType {
-        self.inner.output_type()
-    }
-
-    pub fn source_type(&self) -> &'static str {
-        self.inner.source_type()
-    }
-
-    pub fn resources(&self) -> Vec<Resource> {
-        self.inner.resources()
-=======
-#[derive(Debug, Deserialize, Serialize)]
-pub struct SourceOuter {
     #[serde(default = "default_acknowledgements")]
     pub acknowledgements: bool,
     #[serde(flatten)]
@@ -248,12 +221,12 @@
 }
 
 impl SourceOuter {
-    pub(crate) fn new(source: impl SourceConfig + 'static) -> Self {
+    pub(crate) fn new(codecs: codec::CodecsConfig, source: impl SourceConfig + 'static) -> Self {
         Self {
+            codecs,
             acknowledgements: default_acknowledgements(),
             inner: Box::new(source),
         }
->>>>>>> 2e3ed8f3
     }
 }
 
